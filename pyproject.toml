--- conflicted
+++ resolved
@@ -13,11 +13,31 @@
     "python-multipart==0.0.20",
     "python-dotenv==1.1.1",
     "pytest>=8.4.1",
-<<<<<<< HEAD
     "black>=24.0.0",
     "isort>=5.12.0",
     "flake8>=7.0.0",
     "mypy>=1.8.0",
+    "httpx>=0.25.0",
+    "pytest-asyncio>=0.21.0",
+]
+
+[tool.pytest.ini_options]
+testpaths = ["backend/tests"]
+python_files = ["test_*.py"]
+python_classes = ["Test*"]
+python_functions = ["test_*"]
+asyncio_mode = "auto"
+addopts = [
+    "-v",
+    "--tb=short",
+    "--strict-markers",
+    "--disable-warnings",
+]
+markers = [
+    "unit: Unit tests",
+    "integration: Integration tests", 
+    "api: API endpoint tests",
+    "slow: Slow running tests",
 ]
 
 [tool.black]
@@ -58,28 +78,4 @@
 
 [tool.flake8]
 max-line-length = 88
-extend-ignore = ["E203", "W503", "E402", "F401", "F811", "F541", "F841"]
-=======
-    "httpx>=0.25.0",
-    "pytest-asyncio>=0.21.0",
-]
-
-[tool.pytest.ini_options]
-testpaths = ["backend/tests"]
-python_files = ["test_*.py"]
-python_classes = ["Test*"]
-python_functions = ["test_*"]
-asyncio_mode = "auto"
-addopts = [
-    "-v",
-    "--tb=short",
-    "--strict-markers",
-    "--disable-warnings",
-]
-markers = [
-    "unit: Unit tests",
-    "integration: Integration tests", 
-    "api: API endpoint tests",
-    "slow: Slow running tests",
-]
->>>>>>> dcb20acd
+extend-ignore = ["E203", "W503", "E402", "F401", "F811", "F541", "F841"]